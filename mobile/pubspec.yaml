--- conflicted
+++ resolved
@@ -50,14 +50,10 @@
   device_info_plus: ^8.1.0
   connectivity_plus: ^4.0.1
   crypto: ^3.0.3 # TODO remove once native crypto is used on iOS
-<<<<<<< HEAD
-  wakelock: ^0.6.2
+  wakelock_plus: ^1.1.1
+  flutter_local_notifications: ^15.1.0+1
   flutter_thumbhash: 0.1.0+1
   image_fade: 0.6.2
-=======
-  wakelock_plus: ^1.1.1
-  flutter_local_notifications: ^15.1.0+1
->>>>>>> 36b3521b
 
   openapi:
     path: openapi
