--- conflicted
+++ resolved
@@ -12,14 +12,10 @@
   import { handleError } from '$lib/utils/handle-error';
   import { goto, invalidateAll } from '$app/navigation';
   import { AppRoute } from '$lib/constants';
-<<<<<<< HEAD
-  import SwapHorizontal from 'svelte-material-icons/SwapHorizontal.svelte';
-  import CircleIconButton from '../elements/buttons/circle-icon-button.svelte';
+
   import PeopleList from './people-list.svelte';
-=======
   import { mdiCallMerge, mdiMerge, mdiSwapHorizontal } from '@mdi/js';
   import Icon from '$lib/components/elements/icon.svelte';
->>>>>>> cf71a41b
 
   export let person: PersonResponseDto;
   let people: PersonResponseDto[] = [];
@@ -129,13 +125,9 @@
             <span class="grid grid-cols-1"
               ><Icon path={mdiCallMerge} size={48} class="rotate-90 dark:text-white" />
               {#if selectedPeople.length === 1}
-<<<<<<< HEAD
-                <CircleIconButton title="Swap" on:click={handleSwapPeople} logo={SwapHorizontal} />
-=======
                 <button class="flex justify-center" on:click={handleSwapPeople}
                   ><Icon path={mdiSwapHorizontal} size={24} class="dark:text-white" />
                 </button>
->>>>>>> cf71a41b
               {/if}
             </span>
           {/if}
