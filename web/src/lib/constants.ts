export enum AssetAction {
  ARCHIVE = 'archive',
  UNARCHIVE = 'unarchive',
  FAVORITE = 'favorite',
  UNFAVORITE = 'unfavorite',
  TRASH = 'trash',
  DELETE = 'delete',
  // RESTORE = 'restore',
  ADD = 'add',
}

export enum AppRoute {
  ADMIN_USER_MANAGEMENT = '/admin/user-management',
  ADMIN_SETTINGS = '/admin/system-settings',
  ADMIN_STATS = '/admin/server-status',
  ADMIN_JOBS = '/admin/jobs-status',
  ADMIN_REPAIR = '/admin/repair',

  ALBUMS = '/albums',
  LIBRARIES = '/libraries',
  ARCHIVE = '/archive',
  FAVORITES = '/favorites',
  PEOPLE = '/people',
  PHOTOS = '/photos',
  EXPLORE = '/explore',
  SHARING = '/sharing',
  SHARED_LINKS = '/sharing/sharedlinks',
  SEARCH = '/search',
  MAP = '/map',
  USER_SETTINGS = '/user-settings',
  MEMORY = '/memory',
  TRASH = '/trash',
  PARTNERS = '/partners',

  AUTH_LOGIN = '/auth/login',
  AUTH_LOGOUT = '/auth/logout',
  AUTH_REGISTER = '/auth/register',
  AUTH_CHANGE_PASSWORD = '/auth/change-password',
  AUTH_ONBOARDING = '/auth/onboarding',
}

export enum ProjectionType {
  EQUIRECTANGULAR = 'EQUIRECTANGULAR',
  CUBEMAP = 'CUBEMAP',
  CUBESTRIP = 'CUBESTRIP',
  EQUIRECTANGULAR_STEREO = 'EQUIRECTANGULAR_STEREO',
  CUBEMAP_STEREO = 'CUBEMAP_STEREO',
  CUBESTRIP_STEREO = 'CUBESTRIP_STEREO',
  CYLINDER = 'CYLINDER',
  NONE = 'NONE',
}

export const dateFormats = {
  album: <Intl.DateTimeFormatOptions>{
    month: 'short',
    day: 'numeric',
    year: 'numeric',
  },
};

<<<<<<< HEAD
export enum QueryParameter {
  ACTION = 'action',
  ASSET = 'asset',
  CLIP = 'clip',
  MEMORY = 'memory',
  OPEN_SETTING = 'openSetting',
  QUERY = 'query',
  PREVIOUS_ROUTE = 'previousRoute',
  SEARCHED_PEOPLE = 'searchedPeople',
  SEARCH_TERM = 'q',
}

export enum OpenSettingQueryParameterValue {
  OAUTH = 'oauth',
  JOB = 'job',
  STORAGE_TEMPLATE = 'storageTemplate',
}

export enum ActionQueryParameterValue {
  MERGE = 'merge',
}

export const maximumLengthSearchPeople: number = 20;

export const timeBeforeShowLoadingSpinner: number = 100;
=======
// should be the same values as the ones in the app.html
export enum Theme {
  LIGHT = 'light',
  DARK = 'dark',
}
>>>>>>> c5550349
<|MERGE_RESOLUTION|>--- conflicted
+++ resolved
@@ -58,7 +58,6 @@
   },
 };
 
-<<<<<<< HEAD
 export enum QueryParameter {
   ACTION = 'action',
   ASSET = 'asset',
@@ -84,10 +83,8 @@
 export const maximumLengthSearchPeople: number = 20;
 
 export const timeBeforeShowLoadingSpinner: number = 100;
-=======
 // should be the same values as the ones in the app.html
 export enum Theme {
   LIGHT = 'light',
   DARK = 'dark',
-}
->>>>>>> c5550349
+}