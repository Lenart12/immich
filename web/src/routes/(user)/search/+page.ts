--- conflicted
+++ resolved
@@ -6,18 +6,13 @@
 export const load = (async (data) => {
   await authenticate();
   const url = new URL(data.url.href);
-<<<<<<< HEAD
   const term =
     url.searchParams.get(QueryParameter.SEARCH_TERM) || url.searchParams.get(QueryParameter.QUERY) || undefined;
-  const { data: results } = await api.searchApi.search({}, { params: url.searchParams });
-=======
-  const term = url.searchParams.get('q') || url.searchParams.get('query') || undefined;
   let results: SearchResponseDto | null = null;
   if (term) {
     const { data } = await api.searchApi.search({}, { params: url.searchParams });
     results = data;
   }
->>>>>>> f7a78618
 
   return {
     term,
