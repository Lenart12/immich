<script lang="ts">
  import { afterNavigate, goto } from '$app/navigation';
  import { page } from '$app/stores';
  import ImageThumbnail from '$lib/components/assets/thumbnail/image-thumbnail.svelte';
  import EditNameInput from '$lib/components/faces-page/edit-name-input.svelte';
  import MergeFaceSelector from '$lib/components/faces-page/merge-face-selector.svelte';
  import MergeSuggestionModal from '$lib/components/faces-page/merge-suggestion-modal.svelte';
  import SetBirthDateModal from '$lib/components/faces-page/set-birth-date-modal.svelte';
  import AddToAlbum from '$lib/components/photos-page/actions/add-to-album.svelte';
  import ArchiveAction from '$lib/components/photos-page/actions/archive-action.svelte';
  import CreateSharedLink from '$lib/components/photos-page/actions/create-shared-link.svelte';
  import DeleteAssets from '$lib/components/photos-page/actions/delete-assets.svelte';
  import DownloadAction from '$lib/components/photos-page/actions/download-action.svelte';
  import FavoriteAction from '$lib/components/photos-page/actions/favorite-action.svelte';
  import SelectAllAssets from '$lib/components/photos-page/actions/select-all-assets.svelte';
  import AssetGrid from '$lib/components/photos-page/asset-grid.svelte';
  import AssetSelectContextMenu from '$lib/components/photos-page/asset-select-context-menu.svelte';
  import AssetSelectControlBar from '$lib/components/photos-page/asset-select-control-bar.svelte';
  import MenuOption from '$lib/components/shared-components/context-menu/menu-option.svelte';
  import ControlAppBar from '$lib/components/shared-components/control-app-bar.svelte';
  import {
    NotificationType,
    notificationController,
  } from '$lib/components/shared-components/notification/notification';
  import { AppRoute } from '$lib/constants';
  import { createAssetInteractionStore } from '$lib/stores/asset-interaction.store';
  import { AssetStore } from '$lib/stores/assets.store';
  import { websocketStore } from '$lib/stores/websocket';
  import { handleError } from '$lib/utils/handle-error';
  import { AssetResponseDto, PersonResponseDto, TimeBucketSize, api } from '@api';
  import { onMount } from 'svelte';
  import ArrowLeft from 'svelte-material-icons/ArrowLeft.svelte';
  import DotsVertical from 'svelte-material-icons/DotsVertical.svelte';
  import Plus from 'svelte-material-icons/Plus.svelte';
  import type { PageData } from './$types';
  import UnmergeFaceSelector from '$lib/components/faces-page/unmerge-face-selector.svelte';
  import { clickOutside } from '$lib/utils/click-outside';
  import { assetViewingStore } from '$lib/stores/asset-viewing.store';
  import LoadingSpinner from '$lib/components/shared-components/loading-spinner.svelte';

  export let data: PageData;

  let numberOfAssets = data.statistics.assets;
  let { isViewing: showAssetViewer } = assetViewingStore;

  enum ViewMode {
    VIEW_ASSETS = 'view-assets',
    SELECT_FACE = 'select-face',
    MERGE_FACES = 'merge-faces',
    SUGGEST_MERGE = 'suggest-merge',
    BIRTH_DATE = 'birth-date',
    UNASSIGN_ASSETS = 'unassign-faces',
  }

  let assetStore = new AssetStore({
    size: TimeBucketSize.Month,
    isArchived: false,
    personId: data.person.id,
  });
  const assetInteractionStore = createAssetInteractionStore();
  const { selectedAssets, isMultiSelectState } = assetInteractionStore;
  const { onPersonThumbnail } = websocketStore;

  let viewMode: ViewMode = ViewMode.VIEW_ASSETS;
  let isEditingName = false;
  let previousRoute: string = AppRoute.EXPLORE;
  let previousPersonId: string = data.person.id;
  let people: PersonResponseDto[] = [];
  let personMerge1: PersonResponseDto;
  let personMerge2: PersonResponseDto;
  let potentialMergePeople: PersonResponseDto[] = [];

  let refreshAssetGrid = false;

  let personName = '';
  $: thumbnailData = api.getPeopleThumbnailUrl(data.person.id);

  let name: string = data.person.name;
  let suggestedPeople: PersonResponseDto[] = [];

  /**
   * Save the word used to search people name: for example,
   * if searching 'r' and the server returns 15 people with names starting with 'r',
   * there's no need to search again people with name starting with 'ri'.
   * However, it needs to make a new api request if searching 'r' returns 20 names (arbitrary value, the limit sent back by the server).
   * or if the new search word starts with another word / letter
   **/
  let searchWord: string;
  let isSearchingPeople = false;

  const searchPeople = async () => {
    if ((people.length < 20 && name.startsWith(searchWord)) || name === '') {
      return;
    }
    const timeout = setTimeout(() => (isSearchingPeople = true), 300);
    try {
      const { data } = await api.searchApi.searchPerson({ name });
      people = data;
      searchWord = name;
    } catch (error) {
      people = [];
      handleError(error, "Can't search people");
    } finally {
      clearTimeout(timeout);
    }

    isSearchingPeople = false;
  };

  $: isAllArchive = Array.from($selectedAssets).every((asset) => asset.isArchived);
  $: isAllFavorite = Array.from($selectedAssets).every((asset) => asset.isFavorite);
  $: $onPersonThumbnail === data.person.id &&
    (thumbnailData = api.getPeopleThumbnailUrl(data.person.id) + `?now=${Date.now()}`);

  $: {
    if (people) {
      suggestedPeople = !name
        ? []
        : people
            .filter((person: PersonResponseDto) => {
              const nameParts = person.name.split(' ');
              return (
                nameParts.some((splitName) => splitName.toLowerCase().startsWith(name.toLowerCase())) &&
                person.id !== data.person.id
              );
            })
            .slice(0, 5);
    }
  }

  onMount(() => {
    const action = $page.url.searchParams.get('action');
    const getPreviousRoute = $page.url.searchParams.get('previousRoute');
    if (getPreviousRoute) {
      previousRoute = getPreviousRoute;
    }
    if (action == 'merge') {
      viewMode = ViewMode.MERGE_FACES;
    }
  });
  const handleEscape = () => {
    if ($showAssetViewer) {
      return;
    }
    if ($isMultiSelectState) {
      assetInteractionStore.clearMultiselect();
      return;
    } else {
      goto(previousRoute);
      return;
    }
  };
  afterNavigate(({ from }) => {
    // Prevent setting previousRoute to the current page.
    if (from && from.route.id !== $page.route.id) {
      previousRoute = from.url.href;
    }
    if (previousPersonId !== data.person.id) {
      assetStore = new AssetStore({
        size: TimeBucketSize.Month,
        isArchived: false,
        personId: data.person.id,
      });
      previousPersonId = data.person.id;
      name = data.person.name;
      refreshAssetGrid = !refreshAssetGrid;
    }
  });

  const hideFace = async () => {
    try {
      await api.personApi.updatePerson({
        id: data.person.id,
        personUpdateDto: { isHidden: true },
      });

      notificationController.show({
        message: 'Changed visibility succesfully',
        type: NotificationType.Info,
      });

      goto(previousRoute, { replaceState: true });
    } catch (error) {
      handleError(error, 'Unable to hide person');
    }
  };

  const handleReassignAssets = () => {
    viewMode = ViewMode.UNASSIGN_ASSETS;
  };

  const handleMerge = () => {
    handleGoBack();
    refreshAssetGrid = !refreshAssetGrid;
  };

  const handleSelectFeaturePhoto = async (asset: AssetResponseDto) => {
    if (viewMode !== ViewMode.SELECT_FACE) {
      return;
    }

    await api.personApi.updatePerson({ id: data.person.id, personUpdateDto: { featureFaceAssetId: asset.id } });

    notificationController.show({ message: 'Feature photo updated', type: NotificationType.Info });
    assetInteractionStore.clearMultiselect();

    viewMode = ViewMode.VIEW_ASSETS;
  };

<<<<<<< HEAD
  const handleUnmerge = () => {
    $assetStore.removeAssets(Array.from($selectedAssets).map((a) => a.id));
    assetInteractionStore.clearMultiselect();
    viewMode = ViewMode.VIEW_ASSETS;
=======
  const updateAssetCount = async () => {
    try {
      const { data: statistics } = await api.personApi.getPersonStatistics({
        id: data.person.id,
      });
      numberOfAssets = statistics.assets;
    } catch (error) {
      handleError(error, "Can't update the asset count");
    }
>>>>>>> 3021eca8
  };

  const handleMergeSameFace = async (response: [PersonResponseDto, PersonResponseDto]) => {
    const [personToMerge, personToBeMergedIn] = response;
    viewMode = ViewMode.VIEW_ASSETS;
    isEditingName = false;
    try {
      await api.personApi.mergePerson({
        id: personToBeMergedIn.id,
        mergePersonDto: { ids: [personToMerge.id] },
      });
      notificationController.show({
        message: 'Merge faces succesfully',
        type: NotificationType.Info,
      });
      people = people.filter((person: PersonResponseDto) => person.id !== personToMerge.id);
      if (personToBeMergedIn.name != personName && data.person.id === personToBeMergedIn.id) {
        await updateAssetCount();
        refreshAssetGrid = !refreshAssetGrid;
        return;
      }
      goto(`${AppRoute.PEOPLE}/${personToBeMergedIn.id}`, { replaceState: true });
    } catch (error) {
      handleError(error, 'Unable to save name');
    }
  };

  const handleSuggestPeople = (person: PersonResponseDto) => {
    isEditingName = false;
    potentialMergePeople = [];
    personName = person.name;
    personMerge1 = data.person;
    personMerge2 = person;
    viewMode = ViewMode.SUGGEST_MERGE;
  };

  const changeName = async () => {
    viewMode = ViewMode.VIEW_ASSETS;
    data.person.name = personName;
    try {
      isEditingName = false;

      await api.personApi.updatePerson({
        id: data.person.id,
        personUpdateDto: { name: personName },
      });

      notificationController.show({
        message: 'Change name succesfully',
        type: NotificationType.Info,
      });
    } catch (error) {
      handleError(error, 'Unable to save name');
    }
  };

  const handleCancelEditName = () => {
    if (viewMode === ViewMode.SUGGEST_MERGE) {
      return;
    }

    isEditingName = false;
  };

  const handleNameChange = async (name: string) => {
    isEditingName = false;
    potentialMergePeople = [];
    personName = name;

    if (data.person.name === personName) {
      return;
    }
    if (name === '') {
      changeName();
      return;
    }

    const result = await api.searchApi.searchPerson({ name: personName, withHidden: true });

    const existingPerson = result.data.find(
      (person: PersonResponseDto) =>
        person.name.toLowerCase() === personName.toLowerCase() && person.id !== data.person.id && person.name,
    );
    if (existingPerson) {
      personMerge2 = existingPerson;
      personMerge1 = data.person;
      potentialMergePeople = result.data
        .filter(
          (person: PersonResponseDto) =>
            personMerge2.name.toLowerCase() === person.name.toLowerCase() &&
            person.id !== personMerge2.id &&
            person.id !== personMerge1.id &&
            !person.isHidden,
        )
        .slice(0, 3);
      viewMode = ViewMode.SUGGEST_MERGE;
      return;
    }
    changeName();
  };

  const handleSetBirthDate = async (birthDate: string) => {
    try {
      viewMode = ViewMode.VIEW_ASSETS;
      data.person.birthDate = birthDate;

      const { data: updatedPerson } = await api.personApi.updatePerson({
        id: data.person.id,
        personUpdateDto: { birthDate: birthDate.length > 0 ? birthDate : null },
      });

      people = people.map((person: PersonResponseDto) => {
        if (person.id === updatedPerson.id) {
          return updatedPerson;
        }
        return person;
      });

      notificationController.show({ message: 'Date of birth saved successfully', type: NotificationType.Info });
    } catch (error) {
      handleError(error, 'Unable to save date of birth');
    }
  };

  const handleGoBack = () => {
    viewMode = ViewMode.VIEW_ASSETS;
    if ($page.url.searchParams.has('action')) {
      $page.url.searchParams.delete('action');
      goto($page.url);
    }
  };
</script>

{#if viewMode === ViewMode.SUGGEST_MERGE}
  <MergeSuggestionModal
    {personMerge1}
    {personMerge2}
    {potentialMergePeople}
    on:close={() => (viewMode = ViewMode.VIEW_ASSETS)}
    on:reject={() => changeName()}
    on:confirm={(event) => handleMergeSameFace(event.detail)}
  />
{/if}

{#if viewMode === ViewMode.UNASSIGN_ASSETS}
  <UnmergeFaceSelector
    {people}
    assetIds={Array.from($selectedAssets).map((a) => a.id)}
    personId={data.person.id}
    on:close={() => (viewMode = ViewMode.VIEW_ASSETS)}
    on:confirm={handleUnmerge}
  />
{/if}

{#if viewMode === ViewMode.BIRTH_DATE}
  <SetBirthDateModal
    birthDate={data.person.birthDate ?? ''}
    on:close={() => (viewMode = ViewMode.VIEW_ASSETS)}
    on:updated={(event) => handleSetBirthDate(event.detail)}
  />
{/if}

{#if viewMode === ViewMode.MERGE_FACES}
  <MergeFaceSelector person={data.person} on:go-back={handleGoBack} on:merge={handleMerge} />
{/if}

<header>
  {#if $isMultiSelectState}
    <AssetSelectControlBar assets={$selectedAssets} clearSelect={() => assetInteractionStore.clearMultiselect()}>
      <CreateSharedLink />
      <SelectAllAssets {assetStore} {assetInteractionStore} />
      <AssetSelectContextMenu icon={Plus} title="Add">
        <AddToAlbum />
        <AddToAlbum shared />
      </AssetSelectContextMenu>
      <DeleteAssets onAssetDelete={(assetId) => $assetStore.removeAsset(assetId)} />
      <AssetSelectContextMenu icon={DotsVertical} title="Add">
        <DownloadAction menuItem filename="{data.person.name || 'immich'}.zip" />
        <FavoriteAction menuItem removeFavorite={isAllFavorite} />
        <ArchiveAction menuItem unarchive={isAllArchive} onArchive={(ids) => $assetStore.removeAssets(ids)} />
        <MenuOption text="Unmerge assets" on:click={handleReassignAssets} />
      </AssetSelectContextMenu>
    </AssetSelectControlBar>
  {:else}
    {#if viewMode === ViewMode.VIEW_ASSETS || viewMode === ViewMode.SUGGEST_MERGE || viewMode === ViewMode.BIRTH_DATE}
      <ControlAppBar showBackButton backIcon={ArrowLeft} on:close-button-click={() => goto(previousRoute)}>
        <svelte:fragment slot="trailing">
          <AssetSelectContextMenu icon={DotsVertical} title="Menu">
            <MenuOption text="Change feature photo" on:click={() => (viewMode = ViewMode.SELECT_FACE)} />
            <MenuOption text="Set date of birth" on:click={() => (viewMode = ViewMode.BIRTH_DATE)} />
            <MenuOption text="Merge face" on:click={() => (viewMode = ViewMode.MERGE_FACES)} />
            <MenuOption text="Hide face" on:click={() => hideFace()} />
          </AssetSelectContextMenu>
        </svelte:fragment>
      </ControlAppBar>
    {/if}

    {#if viewMode === ViewMode.SELECT_FACE}
      <ControlAppBar on:close-button-click={() => (viewMode = ViewMode.VIEW_ASSETS)}>
        <svelte:fragment slot="leading">Select feature photo</svelte:fragment>
      </ControlAppBar>
    {/if}
  {/if}
</header>

<main class="relative h-screen overflow-hidden bg-immich-bg pt-[var(--navbar-height)] dark:bg-immich-dark-bg">
  {#key refreshAssetGrid}
    <AssetGrid
      {assetStore}
      {assetInteractionStore}
      isSelectionMode={viewMode === ViewMode.SELECT_FACE}
      singleSelect={viewMode === ViewMode.SELECT_FACE}
      on:select={({ detail: asset }) => handleSelectFeaturePhoto(asset)}
      on:escape={handleEscape}
    >
      {#if viewMode === ViewMode.VIEW_ASSETS || viewMode === ViewMode.SUGGEST_MERGE || viewMode === ViewMode.BIRTH_DATE}
        <!-- Face information block -->
        <div
          role="button"
          class="relative w-fit p-4 sm:px-6"
          use:clickOutside
          on:outclick={handleCancelEditName}
          on:escape={handleCancelEditName}
        >
          <section class="flex w-64 sm:w-96 place-items-center border-black">
            {#if isEditingName}
              <EditNameInput
                person={data.person}
                suggestedPeople={suggestedPeople.length > 0 || isSearchingPeople}
                bind:name
                on:change={(event) => handleNameChange(event.detail)}
                on:input={searchPeople}
              />
            {:else}
              <div class="relative">
                <button
                  class="flex items-center justify-center"
                  title="Edit name"
                  on:click={() => (isEditingName = true)}
                >
                  <ImageThumbnail
                    circle
                    shadow
                    url={thumbnailData}
                    altText={data.person.name}
                    widthStyle="3.375rem"
                    heightStyle="3.375rem"
                  />
                  <div
                    class="flex flex-col justify-center text-left px-4 h-14 text-immich-primary dark:text-immich-dark-primary"
                  >
                    {#if data.person.name}
                      <p class="w-40 sm:w-72 font-medium truncate">{data.person.name}</p>
                      <p class="absolute w-fit text-sm text-gray-500 dark:text-immich-gray bottom-0">
                        {`${numberOfAssets} asset${numberOfAssets > 1 ? 's' : ''}`}
                      </p>
                    {:else}
                      <p class="font-medium">Add a name</p>
                      <p class="text-sm text-gray-500 dark:text-immich-gray">Find them fast by name with search</p>
                    {/if}
                  </div>
                </button>
              </div>
            {/if}
          </section>
          {#if isEditingName}
            <div class="absolute z-[999] w-64 sm:w-96">
              {#if isSearchingPeople}
                <div
                  class="flex rounded-b-lg dark:border-immich-dark-gray place-items-center bg-gray-100 p-2 dark:bg-gray-700"
                >
                  <div class="flex w-full place-items-center">
                    <LoadingSpinner />
                  </div>
                </div>
              {:else}
                {#each suggestedPeople as person, index (person.id)}
                  <div
                    class="flex border-t dark:border-immich-dark-gray place-items-center bg-gray-100 p-2 dark:bg-gray-700 {index ===
                      suggestedPeople.length - 1 && 'rounded-b-lg'}"
                  >
                    <button class="flex w-full place-items-center" on:click={() => handleSuggestPeople(person)}>
                      <ImageThumbnail
                        circle
                        shadow
                        url={api.getPeopleThumbnailUrl(person.id)}
                        altText={person.name}
                        widthStyle="2rem"
                        heightStyle="2rem"
                      />
                      <p class="ml-4 text-gray-700 dark:text-gray-100">{person.name}</p>
                    </button>
                  </div>
                {/each}
              {/if}
            </div>
          {/if}
        </div>
      {/if}
    </AssetGrid>
  {/key}
</main><|MERGE_RESOLUTION|>--- conflicted
+++ resolved
@@ -207,12 +207,11 @@
     viewMode = ViewMode.VIEW_ASSETS;
   };
 
-<<<<<<< HEAD
-  const handleUnmerge = () => {
-    $assetStore.removeAssets(Array.from($selectedAssets).map((a) => a.id));
-    assetInteractionStore.clearMultiselect();
-    viewMode = ViewMode.VIEW_ASSETS;
-=======
+  const handleReassignAssets = () => {
+    viewMode = ViewMode.UNASSIGN_ASSETS;
+  };
+
+
   const updateAssetCount = async () => {
     try {
       const { data: statistics } = await api.personApi.getPersonStatistics({
@@ -222,7 +221,6 @@
     } catch (error) {
       handleError(error, "Can't update the asset count");
     }
->>>>>>> 3021eca8
   };
 
   const handleMergeSameFace = async (response: [PersonResponseDto, PersonResponseDto]) => {
