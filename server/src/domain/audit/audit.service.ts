--- conflicted
+++ resolved
@@ -3,13 +3,8 @@
 import { DateTime } from 'luxon';
 import { resolve } from 'node:path';
 import { AccessCore, Permission } from '../access';
-<<<<<<< HEAD
-import { AuthUserDto } from '../auth';
+import { AuthDto } from '../auth';
 import { AUDIT_LOG_CLEANUP_DURATION, AUDIT_LOG_MAX_DURATION } from '../domain.constant';
-=======
-import { AuthDto } from '../auth';
-import { AUDIT_LOG_MAX_DURATION } from '../domain.constant';
->>>>>>> 08570875
 import { usePagination } from '../domain.util';
 import { JOBS_ASSET_PAGINATION_SIZE } from '../job';
 import {
